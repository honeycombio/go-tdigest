--- conflicted
+++ resolved
@@ -30,10 +30,7 @@
 	summary     *summary
 	compression float64
 	count       uint64
-<<<<<<< HEAD
-=======
 	rng         RNG
->>>>>>> 1b379242
 }
 
 // New creates a new digest.
@@ -154,14 +151,9 @@
 // method to be used for collecting samples. The count parameter is for
 // when you are registering a sample that occurred multiple times - the
 // most common value for this is 1.
-<<<<<<< HEAD
-func (t *TDigest) Add(value float64, count uint64) error {
-=======
 //
 // This will emit an error if `value` is NaN of if `count` is zero.
-func (t *TDigest) AddWeighted(value float64, count uint32) (err error) {
->>>>>>> 1b379242
-
+func (t *TDigest) AddWeighted(value float64, count uint64) (err error) {
 	if count == 0 {
 		return fmt.Errorf("Illegal datapoint <value: %.4f, count: %d>", value, count)
 	}
@@ -179,19 +171,7 @@
 
 	begin, end := t.findNeighbors(begin, value)
 
-<<<<<<< HEAD
-		if float64(chosen.count+count) > t.threshold(quantile) {
-			candidates = append(candidates[:j], candidates[j+1:]...)
-			continue
-		}
-
-		t.summary.updateAt(chosen.index, value, uint64(count))
-		t.count += count
-		count = 0
-	}
-=======
 	closest := t.chooseMergeCandidate(begin, end, value, count)
->>>>>>> 1b379242
 
 	if closest == t.summary.Len() {
 		err = t.summary.Add(value, count)
@@ -201,7 +181,7 @@
 	} else {
 		c := float64(t.summary.Count(closest))
 		newMean := boundedWeightedAverage(t.summary.Mean(closest), c, value, float64(count))
-		t.summary.setAt(closest, newMean, uint32(c)+count)
+		t.summary.setAt(closest, newMean, uint64(c)+count)
 	}
 	t.count += uint64(count)
 
@@ -259,7 +239,7 @@
 	t.count = 0
 
 	oldTree.shuffle(t.rng)
-	oldTree.ForEach(func(mean float64, count uint32) bool {
+	oldTree.ForEach(func(mean float64, count uint64) bool {
 		err = t.AddWeighted(mean, count)
 		return err == nil
 	})
@@ -277,7 +257,7 @@
 		return nil
 	}
 
-	other.summary.Perm(t.rng, func(mean float64, count uint32) bool {
+	other.summary.Perm(t.rng, func(mean float64, count uint64) bool {
 		err = t.AddWeighted(mean, count)
 		return err == nil
 	})
@@ -296,7 +276,7 @@
 	}
 
 	other.summary.shuffle(t.rng)
-	other.summary.ForEach(func(mean float64, count uint32) bool {
+	other.summary.ForEach(func(mean float64, count uint64) bool {
 		err = t.AddWeighted(mean, count)
 		return err == nil
 	})
@@ -315,16 +295,6 @@
 		return 1
 	}
 
-<<<<<<< HEAD
-// ForEachCentroid calls the specified function for each centroid.
-// Iteration stops when the supplied function returns false, or when all
-// centroids have been iterated.
-func (t *TDigest) ForEachCentroid(f func(mean float64, count uint64) bool) {
-	s := t.summary
-	for i := 0; i < s.Len(); i++ {
-		if !f(s.keys[i], s.counts[i]) {
-			break
-=======
 	// We have at least 2 centroids
 	left := (t.summary.Mean(1) - t.summary.Mean(0)) / 2
 	right := left
@@ -338,7 +308,6 @@
 				return v
 			}
 			return 0
->>>>>>> 1b379242
 		}
 
 		tot += float64(t.summary.Count(i - 1))
@@ -374,7 +343,7 @@
 //
 // Iteration stops when the supplied function returns false, or when all
 // centroids have been iterated.
-func (t *TDigest) ForEachCentroid(f func(mean float64, count uint32) bool) {
+func (t *TDigest) ForEachCentroid(f func(mean float64, count uint64) bool) {
 	t.summary.ForEach(f)
 }
 
@@ -394,7 +363,7 @@
 	return start, lastNeighbor
 }
 
-func (t TDigest) chooseMergeCandidate(begin, end int, value float64, count uint32) int {
+func (t TDigest) chooseMergeCandidate(begin, end int, value float64, count uint64) int {
 	closest := t.summary.Len()
 	sum := t.summary.HeadSum(begin)
 	var n float32
