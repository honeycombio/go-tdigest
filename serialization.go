--- conflicted
+++ resolved
@@ -36,7 +36,7 @@
 	}
 
 	var x float64
-	t.summary.ForEach(func(mean float64, count uint32) bool {
+	t.summary.ForEach(func(mean float64, count uint64) bool {
 		delta := mean - x
 		x = mean
 		err = binary.Write(buffer, endianess, float32(delta))
@@ -47,7 +47,7 @@
 		return nil, err
 	}
 
-	t.summary.ForEach(func(mean float64, count uint32) bool {
+	t.summary.ForEach(func(mean float64, count uint64) bool {
 		err = encodeUint(buffer, count)
 		return err == nil
 	})
@@ -61,7 +61,7 @@
 // ToBytes serializes into the supplied slice, avoiding allocation if the slice
 // is large enough. The result slice is returned.
 func (t *TDigest) ToBytes(b []byte) []byte {
-	requiredSize := 16 + (4 * len(t.summary.keys)) + (len(t.summary.counts) * binary.MaxVarintLen64)
+	requiredSize := 16 + (4 * len(t.summary.means)) + (len(t.summary.counts) * binary.MaxVarintLen64)
 
 	if cap(b) < requiredSize {
 		b = make([]byte, requiredSize)
@@ -78,7 +78,7 @@
 
 	var x float64
 	idx := 16
-	for _, mean := range t.summary.keys {
+	for _, mean := range t.summary.means {
 		delta := mean - x
 		x = mean
 		endianess.PutUint32(b[idx:], math.Float32bits(float32(delta)))
@@ -152,10 +152,6 @@
 	return t, nil
 }
 
-<<<<<<< HEAD
-func encodeUint(buf *bytes.Buffer, n uint32) error {
-	var b [binary.MaxVarintLen32]byte
-=======
 // FromBytes deserializes into the supplied TDigest struct, re-using and
 // overwriting any existing buffers.
 func (t *TDigest) FromBytes(buf []byte) error {
@@ -180,10 +176,10 @@
 
 	t.count = 0
 	t.compression = compression
-	if t.summary == nil || cap(t.summary.keys) < numCentroids || cap(t.summary.counts) < numCentroids {
+	if t.summary == nil || cap(t.summary.means) < numCentroids || cap(t.summary.counts) < numCentroids {
 		t.summary = newSummary(uint(numCentroids))
 	}
-	t.summary.keys = t.summary.keys[:numCentroids]
+	t.summary.means = t.summary.means[:numCentroids]
 	t.summary.counts = t.summary.counts[:numCentroids]
 
 	idx := 16
@@ -193,7 +189,7 @@
 		delta = math.Float32frombits(endianess.Uint32(buf[idx:]))
 		idx += 4
 		x += float64(delta)
-		t.summary.keys[i] = x
+		t.summary.means[i] = x
 	}
 
 	for i := 0; i < int(numCentroids); i++ {
@@ -207,13 +203,13 @@
 		t.summary.counts[i] = count
 		t.count += count
 	}
+	t.summary.rebuildFenwickTree()
 
 	return nil
 }
 
 func encodeUint(buf *bytes.Buffer, n uint64) error {
 	var b [binary.MaxVarintLen64]byte
->>>>>>> 3aab7d47
 
 	l := binary.PutUvarint(b[:], uint64(n))
 
@@ -222,10 +218,10 @@
 	return err
 }
 
-func decodeUint(buf *bytes.Reader) (uint32, error) {
+func decodeUint(buf *bytes.Reader) (uint64, error) {
 	v, err := binary.ReadUvarint(buf)
 	if v > 0xffffffff {
 		return 0, errors.New("Something wrong, this number looks too big")
 	}
-	return uint32(v), err
+	return v, err
 }