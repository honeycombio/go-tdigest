package tdigest

import (
	"bytes"
	"encoding/binary"
	"errors"
	"fmt"
	"math"
)

const smallEncoding int32 = 2

var endianess = binary.BigEndian

// AsBytes serializes the digest into a byte array so it can be
// saved to disk or sent over the wire.
func (t TDigest) AsBytes() ([]byte, error) {
	buffer := new(bytes.Buffer)

	err := binary.Write(buffer, endianess, smallEncoding)

	if err != nil {
		return nil, err
	}

	err = binary.Write(buffer, endianess, t.compression)

	if err != nil {
		return nil, err
	}

	err = binary.Write(buffer, endianess, int32(t.summary.Len()))

	if err != nil {
		return nil, err
	}

	var x float64
	t.summary.ForEach(func(mean float64, count uint32) bool {
		delta := mean - x
		x = mean
		err = binary.Write(buffer, endianess, float32(delta))

		return err == nil
	})
	if err != nil {
		return nil, err
	}

	t.summary.ForEach(func(mean float64, count uint32) bool {
		err = encodeUint(buffer, count)
		return err == nil
	})
	if err != nil {
		return nil, err
	}

	return buffer.Bytes(), nil
}

// FromBytes reads a byte buffer with a serialized digest (from AsBytes)
// and deserializes it.
//
// This function creates a new tdigest instance with the provided options,
// but ignores the compression setting since the correct value comes
// from the buffer.
func FromBytes(buf *bytes.Reader, options ...tdigestOption) (*TDigest, error) {
	var encoding int32
	err := binary.Read(buf, endianess, &encoding)
	if err != nil {
		return nil, err
	}

	if encoding != smallEncoding {
		return nil, fmt.Errorf("Unsupported encoding version: %d", encoding)
	}

	t, err := newWithoutSummary(options...)

	if err != nil {
		return nil, err
	}

	var compression float64
	err = binary.Read(buf, endianess, &compression)
	if err != nil {
		return nil, err
	}

	t.compression = compression

	var numCentroids int32
	err = binary.Read(buf, endianess, &numCentroids)
	if err != nil {
		return nil, err
	}

	if numCentroids < 0 || numCentroids > 1<<22 {
		return nil, errors.New("bad number of centroids in serialization")
	}

	t.summary = newSummary(int(numCentroids))
	t.summary.means = t.summary.means[:numCentroids]
	t.summary.counts = t.summary.counts[:numCentroids]

	var x float64
	for i := 0; i < int(numCentroids); i++ {
		var delta float32
		err = binary.Read(buf, endianess, &delta)
		if err != nil {
			return nil, err
		}
		x += float64(delta)
		t.summary.means[i] = x
	}

	for i := 0; i < int(numCentroids); i++ {
		count, err := decodeUint(buf)
		if err != nil {
			return nil, err
		}
		t.summary.counts[i] = uint32(count)
		t.count += count
	}

	return t, nil
}

<<<<<<< HEAD
func encodeUint(buf *bytes.Buffer, n uint64) error {
	var b [binary.MaxVarintLen64]byte
=======
// FromBytes deserializes into the supplied TDigest struct, re-using
// and overwriting any existing buffers.
//
// This method reinitializes the digest from the provided buffer
// discarding any previously collected data. Notice that in case
// of errors this may leave the digest in a unusable state.
func (t *TDigest) FromBytes(buf []byte) error {
	if len(buf) < 16 {
		return errors.New("buffer too small for deserialization")
	}

	encoding := int32(endianess.Uint32(buf))
	if encoding != smallEncoding {
		return fmt.Errorf("unsupported encoding version: %d", encoding)
	}

	compression := math.Float64frombits(endianess.Uint64(buf[4:12]))
	numCentroids := int(endianess.Uint32(buf[12:16]))
	if numCentroids < 0 || numCentroids > 1<<22 {
		return errors.New("bad number of centroids in serialization")
	}

	if len(buf) < 16+(4*numCentroids) {
		return errors.New("buffer too small for deserialization")
	}

	t.count = 0
	t.compression = compression
	if t.summary == nil ||
		cap(t.summary.means) < numCentroids ||
		cap(t.summary.counts) < numCentroids {
		t.summary = newSummary(numCentroids)
	}
	t.summary.means = t.summary.means[:numCentroids]
	t.summary.counts = t.summary.counts[:numCentroids]

	idx := 16
	var x float64
	for i := 0; i < numCentroids; i++ {
		delta := math.Float32frombits(endianess.Uint32(buf[idx:]))
		idx += 4
		x += float64(delta)
		t.summary.means[i] = x
	}

	for i := 0; i < numCentroids; i++ {
		count, read := binary.Uvarint(buf[idx:])
		if read < 1 {
			return errors.New("error decoding varint, this TDigest is now invalid")
		}

		idx += read

		t.summary.counts[i] = uint32(count)
		t.count += count
	}

	if idx != len(buf) {
		return errors.New("buffer has unread data")
	}
	return nil
}

func encodeUint(buf *bytes.Buffer, n uint32) error {
	var b [binary.MaxVarintLen32]byte
>>>>>>> 1b379242

	l := binary.PutUvarint(b[:], n)

	_, err := buf.Write(b[:l])

	return err
}

func decodeUint(buf *bytes.Reader) (uint64, error) {
	v, err := binary.ReadUvarint(buf)
<<<<<<< HEAD
=======
	if v > 0xffffffff {
		return 0, errors.New("Something wrong, this number looks too big")
	}
>>>>>>> 1b379242
	return v, err
}<|MERGE_RESOLUTION|>--- conflicted
+++ resolved
@@ -36,7 +36,7 @@
 	}
 
 	var x float64
-	t.summary.ForEach(func(mean float64, count uint32) bool {
+	t.summary.ForEach(func(mean float64, count uint64) bool {
 		delta := mean - x
 		x = mean
 		err = binary.Write(buffer, endianess, float32(delta))
@@ -47,7 +47,7 @@
 		return nil, err
 	}
 
-	t.summary.ForEach(func(mean float64, count uint32) bool {
+	t.summary.ForEach(func(mean float64, count uint64) bool {
 		err = encodeUint(buffer, count)
 		return err == nil
 	})
@@ -119,17 +119,13 @@
 		if err != nil {
 			return nil, err
 		}
-		t.summary.counts[i] = uint32(count)
+		t.summary.counts[i] = count
 		t.count += count
 	}
 
 	return t, nil
 }
 
-<<<<<<< HEAD
-func encodeUint(buf *bytes.Buffer, n uint64) error {
-	var b [binary.MaxVarintLen64]byte
-=======
 // FromBytes deserializes into the supplied TDigest struct, re-using
 // and overwriting any existing buffers.
 //
@@ -183,7 +179,7 @@
 
 		idx += read
 
-		t.summary.counts[i] = uint32(count)
+		t.summary.counts[i] = count
 		t.count += count
 	}
 
@@ -193,9 +189,8 @@
 	return nil
 }
 
-func encodeUint(buf *bytes.Buffer, n uint32) error {
-	var b [binary.MaxVarintLen32]byte
->>>>>>> 1b379242
+func encodeUint(buf *bytes.Buffer, n uint64) error {
+	var b [binary.MaxVarintLen64]byte
 
 	l := binary.PutUvarint(b[:], n)
 
@@ -206,11 +201,5 @@
 
 func decodeUint(buf *bytes.Reader) (uint64, error) {
 	v, err := binary.ReadUvarint(buf)
-<<<<<<< HEAD
-=======
-	if v > 0xffffffff {
-		return 0, errors.New("Something wrong, this number looks too big")
-	}
->>>>>>> 1b379242
 	return v, err
 }