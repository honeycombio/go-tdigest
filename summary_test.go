--- conflicted
+++ resolved
@@ -75,29 +75,11 @@
 	}
 }
 
-<<<<<<< HEAD
-func TestGetAt(t *testing.T) {
-	data := make(map[int]uint64)
-	const maxDataSize = 1000
-
-	s := newSummary(maxDataSize)
-
-	c := s.At(0)
-
-	if c.isValid() {
-		t.Errorf("At() on an empty structure should give invalid data. Got %v", c)
-	}
-
-	for i := 0; i < maxDataSize; i++ {
-		data[i] = rand.Uint64()
-		s.Add(float64(i), data[i])
-=======
 func TestSetAtNeverBreaksSorting(t *testing.T) {
 	s := newSummary(10)
 
 	for _, i := range []float64{10, 10, 10, 10, 10} {
 		_ = s.Add(i, 1)
->>>>>>> 1b379242
 	}
 
 	s.setAt(0, 30, 1)
@@ -117,17 +99,12 @@
 func TestForEach(t *testing.T) {
 
 	s := newSummary(10)
-<<<<<<< HEAD
 	for _, i := range []uint64{1, 2, 3, 4, 5, 6} {
-		s.Add(float64(i), i*10)
-=======
-	for _, i := range []uint32{1, 2, 3, 4, 5, 6} {
 		_ = s.Add(float64(i), i*10)
->>>>>>> 1b379242
 	}
 
 	c := 0
-	s.ForEach(func(mean float64, count uint32) bool {
+	s.ForEach(func(mean float64, count uint64) bool {
 		c++
 		return false
 	})
@@ -136,15 +113,9 @@
 		t.Errorf("ForEach must exit early if the closure returns false")
 	}
 
-<<<<<<< HEAD
 	var tot uint64
-	s.Iterate(func(i centroid) bool {
-		tot += i.count
-=======
-	var tot uint32
-	s.ForEach(func(mean float64, count uint32) bool {
+	s.ForEach(func(mean float64, count uint64) bool {
 		tot += count
->>>>>>> 1b379242
 		return true
 	})
 
@@ -155,9 +126,9 @@
 
 func TestFloorSum(t *testing.T) {
 	s := newSummary(100)
-	var total uint32
+	var total uint64
 	for i := 0; i < 100; i++ {
-		count := uint32(rand.Intn(10) + 1)
+		count := uint64(rand.Intn(10)) + 1
 		_ = s.Add(rand.Float64(), count)
 		total += count
 	}
