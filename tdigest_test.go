--- conflicted
+++ resolved
@@ -222,11 +222,7 @@
 	// Create data slice with repeats matching weights we gave to tdigest
 	data := []float64{}
 	for i := 0; i < 100; i++ {
-<<<<<<< HEAD
-		tdigest.Add(float64(i), uint64(i))
-=======
-		_ = tdigest.AddWeighted(float64(i), uint32(i))
->>>>>>> 1b379242
+		_ = tdigest.AddWeighted(float64(i), uint64(i))
 
 		for j := 0; j < i; j++ {
 			data = append(data, float64(i))
@@ -265,15 +261,9 @@
 		t.Errorf("Expected p(0.5) = 2, Got %.2f instead", tdigest.Quantile(0.5))
 	}
 
-<<<<<<< HEAD
 	var tot uint64
-	tdigest.summary.Iterate(func(item centroid) bool {
-		tot += item.count
-=======
-	var tot uint32
-	tdigest.ForEachCentroid(func(mean float64, count uint32) bool {
+	tdigest.ForEachCentroid(func(mean float64, count uint64) bool {
 		tot += count
->>>>>>> 1b379242
 		return true
 	})
 
@@ -515,27 +505,23 @@
 	}
 }
 
-<<<<<<< HEAD
 func TestQuantilesDontOverflow(t *testing.T) {
-	tdigest := New(100)
+	tdigest := uncheckedNew(Compression(100))
 	// Add slightly more than math.MaxUint32 samples uniformly in the range
 	// [0, 1). This would overflow a uint32-based implementation.
-	tdigest.Add(1, 1)
+	tdigest.Add(1)
 	for i := 0; i < 1024; i++ {
-		tdigest.Add(float64(i)/1024, 4194304)
+		tdigest.AddWeighted(float64(i)/1024, 4194304)
 	}
 	assertDifferenceSmallerThan(tdigest, 0.5, .02, t)
 }
 
-func benchmarkAdd(compression float64, b *testing.B) {
-	t := New(compression)
-=======
 func TestCDFInsideLastCentroid(t *testing.T) {
 	// values pulled from a live digest. sorry it's a lot!
 	td := &TDigest{
 		summary: &summary{
 			means:  []float64{2120.75048828125, 2260.3844299316406, 3900.490264892578, 3937.495807647705, 5390.479816436768, 10450.335285186768, 14152.897296905518, 16442.676349639893, 24303.143146514893, 56961.87361526489, 63891.24959182739, 73982.55232620239, 86477.50447463989, 110746.62556838989, 175479.7388496399, 300492.3404121399, 440452.5279121399, 515611.7700996399, 535827.0025215149, 546241.6822090149, 556965.3648262024, 569791.2124824524, 587320.6870918274, 603969.4175605774, 613751.6177558899, 624708.7593574524, 635060.0718574524, 641924.2007637024, 650656.4302558899, 660653.1714668274, 671380.9009590149, 687094.3667793274, 716595.8824043274, 740870.9800605774, 760276.2437324524, 768857.5786933899, 775021.0025215149, 787686.0337715149, 801473.4624824524, 815225.1255683899, 832358.6997871399, 852438.4751777649, 866134.2935371399, 1.10661549666214e+06, 1.1212118980293274e+06, 1.2230108433418274e+06, 1.5446490620918274e+06, 4.306712312091827e+06, 5.487582562091827e+06, 6.306383562091827e+06, 7.089308312091827e+06, 7.520797593341827e+06},
-			counts: []uint32{0x1, 0x1, 0x1, 0x1, 0x1, 0x2, 0x1, 0x4, 0x5, 0x6, 0x3, 0x3, 0x4, 0x11, 0x23, 0x2f, 0x1e, 0x1b, 0x36, 0x31, 0x33, 0x4e, 0x5f, 0x61, 0x48, 0x2e, 0x26, 0x28, 0x2a, 0x31, 0x39, 0x51, 0x32, 0x2b, 0x12, 0x8, 0xb, 0xa, 0x11, 0xa, 0x11, 0x9, 0x7, 0x1, 0x1, 0x1, 0x3, 0x2, 0x1, 0x1, 0x1, 0x1},
+			counts: []uint64{0x1, 0x1, 0x1, 0x1, 0x1, 0x2, 0x1, 0x4, 0x5, 0x6, 0x3, 0x3, 0x4, 0x11, 0x23, 0x2f, 0x1e, 0x1b, 0x36, 0x31, 0x33, 0x4e, 0x5f, 0x61, 0x48, 0x2e, 0x26, 0x28, 0x2a, 0x31, 0x39, 0x51, 0x32, 0x2b, 0x12, 0x8, 0xb, 0xa, 0x11, 0xa, 0x11, 0x9, 0x7, 0x1, 0x1, 0x1, 0x3, 0x2, 0x1, 0x1, 0x1, 0x1},
 		},
 		compression: 5,
 		count:       1250,
@@ -709,7 +695,6 @@
 
 func benchmarkAddOnce(b *testing.B, compression uint32) {
 	t := uncheckedNew(Compression(compression))
->>>>>>> 1b379242
 
 	data := make([]float64, b.N)
 	for n := 0; n < b.N; n++ {
@@ -855,10 +840,10 @@
 	}
 }
 
-func generateCounts(size int) []uint32 {
-	counts := make([]uint32, size)
+func generateCounts(size int) []uint64 {
+	counts := make([]uint64, size)
 	for i := 0; i < size; i++ {
-		counts[i] = rand.Uint32()
+		counts[i] = rand.Uint64()
 	}
 	return counts
 }
@@ -873,7 +858,7 @@
 	return indexes
 }
 
-func sumUntilIndexSimple(counts []uint32, idx int) uint64 {
+func sumUntilIndexSimple(counts []uint64, idx int) uint64 {
 	var sum uint64
 	for _, c := range counts {
 		sum += uint64(c)
